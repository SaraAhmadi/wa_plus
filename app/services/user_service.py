--- conflicted
+++ resolved
@@ -139,11 +139,8 @@
         query = (
             select(self.model)
             .options(selectinload(User.roles).selectinload(Role.permissions)) # Eagerly load roles and their permissions
-<<<<<<< HEAD
             .offset(offset)
-=======
-            .offset(skip)
->>>>>>> a5fb8029
+
             .limit(limit)
             .order_by(User.id) # Consistent ordering for pagination
         )
