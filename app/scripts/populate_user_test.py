import asyncio
import random
from datetime import datetime, timezone, date, timedelta
from decimal import Decimal
from typing import List, Dict, Any, Optional, Type, TypeVar

from sqlalchemy.ext.asyncio import AsyncSession
from sqlalchemy.future import select
from sqlalchemy.orm import selectinload, attributes
from sqlalchemy import text as sql_text
from sqlalchemy.exc import IntegrityError # Moved import to top

import sys
import os

project_root_dir = os.path.dirname(os.path.dirname(os.path.dirname(os.path.abspath(__file__))))
if project_root_dir not in sys.path:
    sys.path.insert(0, project_root_dir)

from app.database.session import AsyncSessionFactory
from app.database.models.base_model import Base
from app.database.models import (
    Permission, Role, User, ReportingUnitType, ReportingUnit, UnitOfMeasurement,
    TemporalResolution, DataQualityFlag, IndicatorCategory, IndicatorDefinition,
    IndicatorTimeseries, RasterMetadata, Crop, CroppingPattern, InfrastructureType,
    OperationalStatusType, Infrastructure, Currency, FinancialAccountType, FinancialAccount
)
from app.security.hashing import Hasher
from app.core.config import settings

# --- Configuration ---
NUM_USERS = 5
NUM_REPORTING_UNITS_PER_TYPE_MAIN = 2
NUM_SUB_UNITS_PER_MAIN = 1
NUM_INDICATOR_DEFINITIONS_TO_CREATE = 5  # How many extra random ones after predefined
NUM_TIMESERIES_PER_LINK = 3
NUM_INFRASTRUCTURES_TO_CREATE = 3
NUM_CROPS_TO_CREATE = 3  # Beyond predefined
NUM_FINANCIAL_ACCOUNTS_TO_CREATE = 5
RANDOM_SEED = 42
random.seed(RANDOM_SEED)

ModelType = TypeVar("ModelType", bound=Base)


# --- Helper Functions (assuming _get_or_create, get_random_element are as in V7) ---
async def _get_or_create(session: AsyncSession, model_cls: Type[ModelType], defaults: Optional[Dict[str, Any]] = None,
                         load_relationships: Optional[List[str]] = None, **kwargs: Any) -> tuple[ModelType, bool]:
    # Initial query based on kwargs
    stmt = select(model_cls).filter_by(**kwargs)
    if load_relationships and hasattr(model_cls, '__mapper__'):
        options_to_load = []
        for rel_name in load_relationships:
            if hasattr(model_cls, rel_name): options_to_load.append(selectinload(getattr(model_cls, rel_name)))
        if options_to_load: stmt = stmt.options(*options_to_load)

    result = await session.execute(stmt)
    instance = result.scalars().first()
    created = False # Initialize created as False

    if instance:
        print(f"{model_cls.__name__} with {kwargs} already exists (ID: {instance.id}).")
    else:
        params = {**kwargs, **(defaults or {})}
        instance = model_cls(**params)
        session.add(instance)
        print(f"Attempting to create {model_cls.__name__} with params: {params}")
        try:
            await session.flush()
            await session.refresh(instance)
            print(f"Successfully created and flushed {model_cls.__name__} (ID: {instance.id}).")
            created = True
        except IntegrityError as e:
            await session.rollback()
            print(f"IntegrityError for {model_cls.__name__} with params {params}. Attempting to fetch conflicting record.")

            fetched_instance = None
            # Try fetching by unique fields that might have caused the conflict.
            # This often involves fields from 'defaults' that have unique constraints.
            # Example: if 'name' is unique and was in 'params' (from defaults).
            if 'name' in params and hasattr(model_cls, 'name'): # Check if model has 'name' attribute
                stmt_alt_name = select(model_cls).filter_by(name=params['name'])
                result_alt_name = await session.execute(stmt_alt_name)
                fetched_instance = result_alt_name.scalars().first()

            # If not found by a common unique field like 'name',
            # try again with original kwargs, in case of a race condition
            # where another process created it just before our flush.
            if not fetched_instance:
                stmt_alt_kwargs = select(model_cls).filter_by(**kwargs)
                result_alt_kwargs = await session.execute(stmt_alt_kwargs)
                fetched_instance = result_alt_kwargs.scalars().first()

            if fetched_instance:
                instance = fetched_instance
                print(f"Found existing {model_cls.__name__} (ID: {instance.id}) after IntegrityError.")
                # 'created' remains False
            else:
                print(f"Could not find conflicting {model_cls.__name__} after IntegrityError. Raising original error.")
                raise e # Re-raise the original integrity error

    return instance, created


def get_random_element(db_list: List[Any], allow_none: bool = False, none_probability: float = 0.1) -> Any:
    if not db_list: return None
    if allow_none and random.random() < none_probability: return None
    return random.choice(db_list)


# --- Data Creation Functions (create_permissions, create_roles, create_users from V7 are good) ---
async def create_permissions(session: AsyncSession) -> List[Permission]:
    print("Creating permissions...")
    permissions_data = [
        {"name": "view_all_dashboards", "description": "Can view all dashboards"},
        # "manage_users" is generic, "users:manage" is more specific. Will use specific one for now.
        # {"name": "manage_users", "description": "Can create, edit, delete users"},
        {"name": "manage_roles", "description": "Can create, edit, delete roles"},
        {"name": "enter_basin_data", "description": "Can enter data for any basin"},
        {"name": "approve_basin_data", "description": "Can approve data for any basin"},
        {"name": "view_financial_reports", "description": "Can view financial reports"},
        {"name": "manage_infrastructure_data", "description": "Can manage infrastructure records"},
        # Added from populate_test_data.py
        {"name": "data:view:all", "description": "Can view all data."},
        {"name": "settings:edit:basin_A", "description": "Can edit settings for Basin A."},
        {"name": "users:manage", "description": "Can manage users and roles."} # Specific version for user management
    ]
    permissions = []
    for p_data in permissions_data:
        perm, _ = await _get_or_create(session, Permission, {"description": p_data["description"]}, name=p_data["name"])
        permissions.append(perm)
    await session.flush()
    print(f"Created/found {len(permissions)} permissions.")
    return permissions


async def create_roles(session: AsyncSession, all_permissions: List[Permission]) -> List[Role]:
    print("Creating roles...")

    # Helper to find permissions by name for role definitions
    def get_perms_by_names(names: List[str]) -> List[Permission]:
        return [p for p in all_permissions if p.name in names]

    roles_data_from_script = [
        {
            "name": "Administrator",
            "description": "System Administrator",
            # Assign all known specific permissions. The original "all_permissions" was too broad if new permissions are added.
            "permissions_to_link": get_perms_by_names([
                "data:view:all", "users:manage", "settings:edit:basin_A",
                "view_all_dashboards", "manage_roles", "enter_basin_data",
                "approve_basin_data", "view_financial_reports", "manage_infrastructure_data"
            ])
        },
        {
            "name": "DataManager",
            "description": "Manages data",
            "permissions_to_link": get_perms_by_names([
                "data:view:all", "view_all_dashboards", "enter_basin_data", "approve_basin_data",
                "manage_infrastructure_data" # DataManagers might manage infrastructure
            ])
        },
        {
            "name": "ReportingAnalyst",
            "description": "Views data and reports",
            "permissions_to_link": get_perms_by_names(["data:view:all", "view_all_dashboards", "view_financial_reports"])
        },
        { # Added from populate_test_data.py
            "name": "DataViewer",
            "description": "Can view data.",
            "permissions_to_link": get_perms_by_names(["data:view:all", "view_all_dashboards"])
        }
    ]
    created_roles_list = []
    for r_data in roles_data_from_script:
        role_instance, created = await _get_or_create(session, Role, defaults={"description": r_data["description"]},
                                                      load_relationships=["permissions"], name=r_data["name"])
        if created:
            await session.flush()
            print(f"Role '{role_instance.name}' created with ID {role_instance.id}.")
            attributes.set_committed_value(role_instance, 'permissions', [])
            print(f"Set committed (empty) 'permissions' state for new role '{role_instance.name}'.")
        else:
            if role_instance: print(
                f"Role '{role_instance.name}' (ID: {role_instance.id}) exists. Permissions eager-loaded.")
        if r_data.get("permissions_to_link") and role_instance:
            current_assigned_permission_ids = {p.id for p in role_instance.permissions if p.id is not None}
            needs_flush = False
            for perm_obj in r_data["permissions_to_link"]:
                if perm_obj.id is None: print(f"Warning: Perm '{perm_obj.name}' has no ID."); continue
                if perm_obj.id not in current_assigned_permission_ids:
                    role_instance.permissions.append(perm_obj);
                    needs_flush = True
                    print(f"Queueing perm '{perm_obj.name}' for role '{role_instance.name}'.")
            if needs_flush: session.add(role_instance); await session.flush(); print(
                f"Flushed perm assignments for role '{role_instance.name}'.")
        if role_instance: created_roles_list.append(role_instance)
    print(f"Processed {len(created_roles_list)} roles.")
    return created_roles_list


async def create_users(session: AsyncSession, all_roles: List[Role]) -> List[User]:
    print("Creating users...")
    created_users_list = []
    admin_role = next((r for r in all_roles if r.name == "Administrator"), None)
    if not admin_role and all_roles: admin_role = all_roles[0]
    if not admin_role: print("Warning: No Administrator role for admin user.")
    default_password = settings.DEFAULT_SUPERUSER_PASSWORD if hasattr(settings,
                                                                      'DEFAULT_SUPERUSER_PASSWORD') and settings.DEFAULT_SUPERUSER_PASSWORD else "supersecretpassword123!"
    admin_defaults = {"full_name": "Admin User", "is_superuser": True, "is_active": True,
                      "hashed_password": Hasher.get_password_hash(default_password)}
    admin_user, admin_created = await _get_or_create(session, User, defaults=admin_defaults,
                                                     load_relationships=["roles"], email="admin@example.com")
    if admin_created:
        await session.flush();
        print(f"User '{admin_user.email}' created with ID {admin_user.id}.")
        attributes.set_committed_value(admin_user, 'roles', [])
        print(f"Set committed (empty) 'roles' state for new user '{admin_user.email}'.")
    else:
        if admin_user: print(f"User '{admin_user.email}' (ID: {admin_user.id}) exists. Roles eager-loaded.")
    if admin_user and admin_role:
        current_admin_role_ids = {r.id for r in admin_user.roles if r.id is not None}
        if admin_role.id not in current_admin_role_ids:
            admin_user.roles.append(admin_role);
            session.add(admin_user);
            print(f"Queueing admin role for {admin_user.email}")
    if admin_user: created_users_list.append(admin_user)
    for i in range(1, NUM_USERS + 1):
        user_email = f"user{i}@example.com"
        user_defaults = {"full_name": f"Test User {i}", "is_superuser": False,
                         "is_active": random.choice([True, True, False]),
                         "hashed_password": Hasher.get_password_hash("password123")}
        user, user_created = await _get_or_create(session, User, defaults=user_defaults, load_relationships=["roles"],
                                                  email=user_email)
        if user_created:
            await session.flush();
            print(f"User '{user.email}' created with ID {user.id}.")
            attributes.set_committed_value(user, 'roles', [])
            print(f"Set committed (empty) 'roles' state for new user '{user.email}'.")
        else:
            if user: print(f"User '{user.email}' (ID: {user.id}) exists. Roles eager-loaded.")
        if user and all_roles:
            assigned_role = get_random_element(all_roles)
            if assigned_role:
                current_user_role_ids = {r.id for r in user.roles if r.id is not None}
                if assigned_role.id not in current_user_role_ids:
                    user.roles.append(assigned_role);
                    session.add(user);
                    print(f"Queueing role '{assigned_role.name}' for user '{user.email}'")
        if user: created_users_list.append(user)
    if any(session.is_modified(obj) for obj in created_users_list if
           obj in session and hasattr(obj, 'roles') and attributes.get_history(obj, 'roles').has_changes()):
        await session.flush();
        print(f"Flushed user creations and role assignments.")
    print(f"Processed {len(created_users_list)} users.")
    return created_users_list


# THIS IS THE FUNCTION THAT WAS MISSING / MISNAMED in populate_database
async def create_reporting_unit_types(session: AsyncSession) -> List[ReportingUnitType]:
    print("Creating reporting unit types...")
    types_data = [
        {"name": "Country", "description": "National level"},
        {"name": "Province", "description": "Provincial administrative unit"},
        {"name": "River Basin", "description": "Major river basin"},
        {"name": "Sub-Basin", "description": "Sub-catchment area within a larger basin"},
        {"name": "Irrigation Scheme", "description": "Area covered by an irrigation system"},
        {"name": "Monitoring Zone", "description": "Zone for specific monitoring activities"}
    ]
    created_types = []
    for data in types_data:
        item, _ = await _get_or_create(session, ReportingUnitType, {"description": data["description"]},
                                       name=data["name"])
        created_types.append(item)
    await session.flush()  # Flush after creating all types
    print(f"Created/found {len(created_types)} reporting unit types.")
    return created_types


# Other create_lookups, create_reporting_units, populate_main_data, populate_transactional_data
# are assumed to be the same as in the V7 complete script provided before, or need similar review
# for consistency with _get_or_create and flushing.

# For brevity, I'll paste the main structure assuming those functions exist from V7.
# You'll need to copy them from the V7 version I provided previously if they are not in your current file.

# --- Placeholder for other create functions from V7 (copy them here) ---
async def get_or_create_reporting_unit(session: AsyncSession, name: str, code: str, unit_type_id: int,
                                       parent_unit_id: Optional[int] = None, description: Optional[str] = None,
                                       area_sqkm: Optional[float] = None,
                                       geom_wkt: Optional[str] = None) -> ReportingUnit:
    defaults = {"name": name, "unit_type_id": unit_type_id, "parent_unit_id": parent_unit_id,
                "description": description, "area_sqkm": area_sqkm}
    instance, created = await _get_or_create(session, ReportingUnit, code=code, defaults=defaults)
    if geom_wkt and (created or not instance.geom):
        try:
            ewkt_with_srid = geom_wkt
            if not geom_wkt.upper().startswith("SRID="): ewkt_with_srid = f"SRID=4326;{geom_wkt}"
            await session.execute(sql_text("UPDATE reporting_units SET geom = ST_GeomFromEWKT(:wkt) WHERE id = :id"),
                                  {"wkt": ewkt_with_srid, "id": instance.id})
        except Exception as e:
            print(f"Error setting geom for RU {code}: {e}")
    return instance


async def create_reporting_units(session: AsyncSession, unit_types: List[ReportingUnitType]) -> List[ReportingUnit]:
    print("Creating reporting units...")
    units = []
    if not unit_types:
        print("Warning: No reporting unit types provided to create_reporting_units.")
        return units

    # Fetch specific unit types, falling back to the first available if not found
    type_country = next((ut for ut in unit_types if ut.name == "Country"), unit_types[0])
    type_basin = next((ut for ut in unit_types if ut.name == "River Basin"), unit_types[0])
    type_sub_basin = next((ut for ut in unit_types if ut.name == "Sub-Basin"), unit_types[0])

    # Create "Republic of Aquaterra" and its sub-units (existing logic)
    aqt_country_unit, _ = await _get_or_create(session, ReportingUnit, code="AQT",
                                               defaults={"name": "Republic of Aquaterra", "unit_type_id": type_country.id,
                                                         "area_sqkm": random.uniform(100000, 500000)})
    await session.flush()
    units.append(aqt_country_unit)

    province_type = next((ut for ut in unit_types if ut.name == "Province"), unit_types[0])
    for i in range(NUM_REPORTING_UNITS_PER_TYPE_MAIN):
        prov_name = f"Province {chr(65 + i)}"
        prov_code = f"AQT-P{chr(65 + i)}"
        province, _ = await _get_or_create(session, ReportingUnit, code=prov_code,
                                           defaults={"name": prov_name, "unit_type_id": province_type.id,
                                                     "parent_unit_id": aqt_country_unit.id,
                                                     "area_sqkm": random.uniform(50000, 200000)})
        await session.flush()
        units.append(province)

        # Using type_sub_basin for these generic sub-units for consistency
        for j in range(NUM_SUB_UNITS_PER_MAIN):
            sub_name = f"{prov_name} Sub-{j + 1}"
            sub_code = f"{prov_code}-SB{j + 1}"
            sub_unit, _ = await _get_or_create(session, ReportingUnit, code=sub_code,
                                               defaults={"name": sub_name, "unit_type_id": type_sub_basin.id,
                                                         "parent_unit_id": province.id,
                                                         "area_sqkm": random.uniform(1000, 10000)})
            units.append(sub_unit)

    # Create specific units from populate_test_data.py
    # 1. Country X
    country_x, _ = await get_or_create_reporting_unit(
        session, name="Country X", code="CX", unit_type_id=type_country.id, area_sqkm=1200000.0
    )
    units.append(country_x)

    # 2. Blue River Basin
    wkt_brb = "POLYGON((30 -10, 40 -20, 35 -25, 30 -10))" # Example WKT
    blue_river_basin, _ = await get_or_create_reporting_unit(
        session, name="Blue River Basin", code="BRB", unit_type_id=type_basin.id,
        parent_unit_id=country_x.id, area_sqkm=50000.0, geom_wkt=wkt_brb
    )
    units.append(blue_river_basin)

    # 3. Upper Blue Sub-basin
    upper_blue_subbasin, _ = await get_or_create_reporting_unit(
        session, name="Upper Blue Sub-basin", code="UBSB", unit_type_id=type_sub_basin.id,
        parent_unit_id=blue_river_basin.id, area_sqkm=15000.0
    )
    units.append(upper_blue_subbasin)

    await session.flush()
    print(f"Created/found {len(units)} reporting units.")
    return units


async def create_lookups(session: AsyncSession) -> Dict[str, List[Any]]:
    print("Creating lookup tables data...")
    results: Dict[str, List[Any]] = {}
    uom_data = [
        {"name": "Cubic Meter", "abbreviation": "m³"},
        {"name": "Cubic Meter per Second", "abbreviation": "m3/s"}, # Added
        {"name": "Liter per Second", "abbreviation": "l/s"},
        {"name": "Hectare", "abbreviation": "ha"},
        {"name": "Ton per Hectare", "abbreviation": "t/ha"}, # Standardized abbreviation
        {"name": "Millimeter", "abbreviation": "mm"},
        {"name": "Million Cubic Meters", "abbreviation": "MCM"}  # Added
    ]
    results["units_of_measurement"] = [
        (await _get_or_create(session, UnitOfMeasurement, {"name": d["name"]}, abbreviation=d["abbreviation"]))[0] for d
        in uom_data]
<<<<<<< HEAD
    tr_data = ["Annual", "Monthly", "Daily", "Snapshot"] # Already comprehensive
    results["temporal_resolutions"] = [(await _get_or_create(session, TemporalResolution, name=n))[0] for n in tr_data]
    dqf_data = ["RAW", "VALIDATED", "ESTIMATED", "Measured"] # Added "Measured"
    results["data_quality_flags"] = [
        (await _get_or_create(session, DataQualityFlag, name=n, defaults={"description": f"{n} data"}))[0] for n in
        dqf_data]
    currency_data = [
        {"code": "USD", "name": "US Dollar"},
        {"code": "EUR", "name": "Euro"},
        {"code": "IRR", "name": "Iranian Rial"} # Added
    ]
    results["currencies"] = [(await _get_or_create(session, Currency, {"name": d["name"]}, code=d["code"]))[0] for d in
                             currency_data]
    crop_data = [
        {"code": "WHT", "name_en": "Wheat"},
        {"code": "RCE", "name_en": "Rice"},
        {"code": "MAZ", "name_en": "Maize"} # Added
    ]
=======
    tr_data = ["Annual", "Monthly", "Daily", "Snapshot"]
    results["temporal_resolutions"] = [(await _get_or_create(session, TemporalResolution, name=n))[0] for n in tr_data]
    dqf_data = ["RAW", "VALIDATED", "ESTIMATED"]
    results["data_quality_flags"] = [
        (await _get_or_create(session, DataQualityFlag, name=n, defaults={"description": f"{n} data"}))[0] for n in
        dqf_data]
    currency_data = [{"code": "USD", "name": "US Dollar"}, {"code": "EUR", "name": "Euro"}]
    results["currencies"] = [(await _get_or_create(session, Currency, {"name": d["name"]}, code=d["code"]))[0] for d in
                             currency_data]
    crop_data = [{"code": "WHT", "name_en": "Wheat"}, {"code": "RCE", "name_en": "Rice"}]
>>>>>>> a2e64f5d
    results["crops"] = [(await _get_or_create(session, Crop, {"name_en": d["name_en"]}, code=d["code"]))[0] for d in
                        crop_data]
    it_data = ["Dam", "Canal", "Pumping Station"] # Already comprehensive
    results["infrastructure_types"] = [
        (await _get_or_create(session, InfrastructureType, name=n, defaults={"description": f"{n} type"}))[0] for n in
        it_data]
    ost_data = ["Operational", "Maintenance", "Decommissioned"]
    results["operational_status_types"] = [
        (await _get_or_create(session, OperationalStatusType, name=n, defaults={"description": f"Status: {n}"}))[0] for n
        in ost_data]
    fat_data = [{"name": "Revenue", "is_cost": False}, {"name": "OPEX", "is_cost": True},
                {"name": "CAPEX", "is_cost": True}]
    results["financial_account_types"] = [
        (await _get_or_create(session, FinancialAccountType, name=d["name"], defaults={"is_cost": d["is_cost"]}))[0] for d
        in fat_data]
    await session.flush()
    print("Lookup data created/verified.")
    return results


async def populate_main_data(session: AsyncSession, lookups: Dict[str, List[Any]], users: List[User],
                             reporting_units: List[ReportingUnit]):
    print("Populating main data entities (IndicatorDefs, Infra)...")

    # --- Ensure specific Reporting Units are available for linking ---
    # These were created in create_reporting_units, now fetch them for use here.
    ru_blue_river_basin, _ = await _get_or_create(session, ReportingUnit, code="BRB")
    ru_upper_blue_subbasin, _ = await _get_or_create(session, ReportingUnit, code="UBSB")

    # --- Indicator Categories ---
    indicator_categories = {} # Use a dict for easier lookup
    cat_hydro, _ = await _get_or_create(session, IndicatorCategory, name_en="Hydrology",
                                        defaults={"name_local": "Hidrologi"})
    indicator_categories["Hydrology"] = cat_hydro
    cat_agri, _ = await _get_or_create(session, IndicatorCategory, name_en="Agriculture",
                                       defaults={"name_local": "Pertanian"})
    indicator_categories["Agriculture"] = cat_agri
    await session.flush()

    # --- Indicator Definitions ---
    indicator_definitions = {} # Use a dict for easier lookup by code

    # Existing generic definitions
    ind_def_precip_data = {"code": "PRECIP", "name_en": "Precipitation", "data_type": "Numeric", "uom_abbr": "mm", "is_spatial_raster": True, "category_name": "Hydrology"}
    ind_def_qriver_data = {"code": "Q_RIVER", "name_en": "River Discharge", "data_type": "Numeric", "uom_abbr": "m3/s", "category_name": "Hydrology"}

    # (P_TOTAL from description seems to be same as PRECIP)

    for i_data in [ind_def_precip_data, ind_def_qriver_data]:
        uom = next((u for u in lookups["units_of_measurement"] if u.abbreviation == i_data["uom_abbr"]), None)
        category = indicator_categories.get(i_data["category_name"])
        if not uom: print(f"Warning: UoM {i_data['uom_abbr']} not found for indicator {i_data['code']}. Skipping."); continue
        if not category: print(f"Warning: Category {i_data['category_name']} not found for indicator {i_data['code']}. Skipping."); continue

        idef, _ = await _get_or_create(session, IndicatorDefinition, code=i_data["code"],
                                       defaults={"name_en": i_data["name_en"], "data_type": i_data["data_type"],
                                                 "unit_of_measurement_id": uom.id, "category_id": category.id,
                                                 "is_spatial_raster": i_data.get("is_spatial_raster", False)})
        indicator_definitions[i_data["code"]] = idef
    await session.flush()

    # --- Infrastructures ---
    infrastructures = {} # Use a dict for easier lookup

    # Create generic infrastructures
    dam_type_generic = next((it for it in lookups["infrastructure_types"] if it.name == "Dam"), None)
    op_status_generic = next((os_ for os_ in lookups["operational_status_types"] if os_.name == "Operational"), None)

    if dam_type_generic and op_status_generic:
        for i in range(NUM_INFRASTRUCTURES_TO_CREATE):
            # Link generic dams to random RUs from the broader list for variety
            random_ru_for_generic_dam = get_random_element(reporting_units)
            infra, _ = await _get_or_create(session, Infrastructure, name=f"{random_ru_for_generic_dam.code if random_ru_for_generic_dam else 'SYS'}-Dam-{i + 1}",
                                            defaults={"infrastructure_type_id": dam_type_generic.id,
                                                      "reporting_unit_id": random_ru_for_generic_dam.id if random_ru_for_generic_dam else None,
                                                      "operational_status_id": op_status_generic.id})
            # infrastructures.append(infra) # Not storing generic ones in the dict by name for now

    # Create specific "Blue Grand Dam"
    dam_type_specific = next((it for it in lookups["infrastructure_types"] if it.name == "Dam"), None)
    op_status_specific = next((os_ for os_ in lookups["operational_status_types"] if os_.name == "Operational"), None)
    uom_mcm = next((uom for uom in lookups["units_of_measurement"] if uom.abbreviation == "MCM"), None)

    if dam_type_specific and op_status_specific and uom_mcm and ru_blue_river_basin:
        dam_blue_grand, _ = await _get_or_create(
            session, Infrastructure,
            name="Blue Grand Dam",
            defaults={
                "infrastructure_type_id": dam_type_specific.id,
                "reporting_unit_id": ru_blue_river_basin.id,
                "operational_status_id": op_status_specific.id,
                "capacity_value": Decimal("120.5"),
                "capacity_unit_id": uom_mcm.id,
                "construction_year": 2005
            }
        )
        infrastructures["Blue Grand Dam"] = dam_blue_grand
    else:
        print("Warning: Could not create 'Blue Grand Dam' due to missing dependencies (type, status, UoM, or RU).")

    await session.flush()
    print("Main data entities populated.")

    # Prepare entities to be passed to transactional data population
    entities_for_transactional = {
        "indicator_definitions_dict": indicator_definitions, # Pass the dict
        "infrastructures_dict": infrastructures, # Pass the dict
        "reporting_units_all": reporting_units, # Pass the full list for random selection
        "ru_upper_blue_subbasin": ru_upper_blue_subbasin,
        "dam_blue_grand": infrastructures.get("Blue Grand Dam"),
        "crop_wheat": next((c for c in lookups.get("crops", []) if c.code == "WHT"), None),
        # Pass all lookups as well
        "lookups": lookups
    }
    return entities_for_transactional


async def populate_transactional_data(session: AsyncSession, main_entities: Dict[str, Any],
                                      lookups: Dict[str, List[Any]]): # lookups is already in main_entities
    print("Populating transactional data...")

    # Retrieve necessary entities from main_entities
    indicator_definitions_dict = main_entities.get("indicator_definitions_dict", {})
    ru_upper_blue_subbasin = main_entities.get("ru_upper_blue_subbasin")
    dam_blue_grand = main_entities.get("dam_blue_grand")
    crop_wheat = main_entities.get("crop_wheat")
    # lookups are now nested in main_entities
    internal_lookups = main_entities.get("lookups", {})


    # 1. Specific IndicatorTimeseries
    def_q_river = indicator_definitions_dict.get("Q_RIVER")
    def_precip = indicator_definitions_dict.get("PRECIP")
    tr_daily = next((tr for tr in internal_lookups.get("temporal_resolutions", []) if tr.name == "Daily"), None)
    dqf_measured = next((dqf for dqf in internal_lookups.get("data_quality_flags", []) if dqf.name == "Measured"), None)

    if def_q_river and ru_upper_blue_subbasin and tr_daily and dqf_measured:
        for i in range(3): # Create a few data points
            session.add(IndicatorTimeseries(
                indicator_definition_id=def_q_river.id,
                reporting_unit_id=ru_upper_blue_subbasin.id,
                timestamp=datetime(2023, 1, 15 + i, tzinfo=timezone.utc),
                value_numeric=random.uniform(50, 150),
                temporal_resolution_id=tr_daily.id,
                quality_flag_id=dqf_measured.id
            ))
    if def_precip and ru_upper_blue_subbasin and tr_daily and dqf_measured:
        for i in range(3):
             session.add(IndicatorTimeseries(
                indicator_definition_id=def_precip.id,
                reporting_unit_id=ru_upper_blue_subbasin.id,
                timestamp=datetime(2023, 1, 15 + i, tzinfo=timezone.utc),
                value_numeric=random.uniform(1, 20),
                temporal_resolution_id=tr_daily.id,
                quality_flag_id=dqf_measured.id
            ))

    # 2. Specific RasterMetadata
    if def_precip:
        session.add(RasterMetadata(
            layer_name_geoserver="brb_rainfall_2023_01", # Specific name
            geoserver_workspace="basins", # Example workspace
            indicator_definition_id=def_precip.id,
            timestamp_valid_start=datetime(2023, 1, 1, tzinfo=timezone.utc),
            timestamp_valid_end=datetime(2023, 1, 31, 23, 59, 59, tzinfo=timezone.utc),
            storage_path_or_postgis_table="s3://bucket/brb_rainfall_2023_01.tif" # Example path
        ))

    # 3. Specific CroppingPattern
    if crop_wheat and ru_upper_blue_subbasin:
        session.add(CroppingPattern(
            reporting_unit_id=ru_upper_blue_subbasin.id,
            crop_id=crop_wheat.id,
            time_period_year=2023,
            data_type="Planned", # Example data type
            area_cultivated_ha=Decimal("1200.75"),
            yield_value=Decimal("4.5"),
            consumption_value_m3=Decimal("6000.0")
        ))

    # 4. Specific FinancialAccount for Blue Grand Dam
    fac_type_opex = next((ft for ft in internal_lookups.get("financial_account_types", []) if ft.name == "OPEX"), None)
    curr_usd = next((c for c in internal_lookups.get("currencies", []) if c.code == "USD"), None)
    if dam_blue_grand and fac_type_opex and curr_usd:
        session.add(FinancialAccount(
            financial_account_type_id=fac_type_opex.id,
            currency_id=curr_usd.id,
            infrastructure_id=dam_blue_grand.id, # Link to specific dam
            transaction_date=date(2023, 3, 15),
            amount=Decimal("-25000.00"), # Cost is negative
            description="Annual operational cost for Blue Grand Dam"
        ))

    # --- Existing Generic Transactional Data ---
    # Keep some generic data creation if desired, adapting to use main_entities.get("reporting_units_all") etc.
    # For now, focusing on adding specific data. The original generic loops are commented out or removed below for clarity.

    # Original generic IndicatorTimeseries loop (example of adaptation)
    # if main_entities.get("indicator_definitions_dict") and main_entities.get("reporting_units_all"):
    #     all_indicator_defs = list(main_entities["indicator_definitions_dict"].values())
    #     for _ in range(5):
    #         ind_def = get_random_element(all_indicator_defs)
    #         ru = get_random_element(main_entities["reporting_units_all"])
    #         # ... rest of the logic ...
    #         if ind_def and ru and tr and dqf:
    #             # ... session.add ...

    await session.flush()
    print("Transactional data (specific and potentially generic) added.")


# --- Main Orchestrator ---
async def populate_database():
    print("Starting database population process...")
    async with AsyncSessionFactory() as session:
        try:
            print("\n--- STAGE 1: Independent Lookups & Basic Entities ---")
            permissions = await create_permissions(session)
            roles = await create_roles(session, permissions)
            users = await create_users(session, roles)

            ru_types = await create_reporting_unit_types(session)  # This was the missing call
            lookups = await create_lookups(session)

            print("\n--- STAGE 2: Entities with Dependencies on Stage 1 ---")
            # reporting_units_all now contains both generic and specific RUs
            reporting_units_all = await create_reporting_units(session, ru_types)
            lookups = await create_lookups(session)

            print("\n--- STAGE 2: Entities with Dependencies on Stage 1 (includes specific ones) ---")
            # main_entities will now include specific items like dam_blue_grand, ru_upper_blue_subbasin etc.
            # It also receives all reporting_units created to choose from for generic items.
            main_data_entities = await populate_main_data(session, lookups, users, reporting_units_all)

            print("\n--- STAGE 3: Transactional Data (includes specific entries) ---")
            # Pass main_data_entities which now contains the specific items and lookups
            await populate_transactional_data(session, main_data_entities, lookups) # lookups is also in main_data_entities

            await session.commit()
            print("Database population completed successfully!")

        except Exception as e:
            print(f"Error during database population: {e}")
            import traceback
            traceback.print_exc()
            # if session.in_transaction(): await session.rollback() # Context manager handles this
            raise
    print("\nScript finished.")


async def main():
    await populate_database()


if __name__ == "__main__":
    print("Running data population script (populate_user_test.py)...")
    asyncio.run(main())
    print("Script finished. (final print)")<|MERGE_RESOLUTION|>--- conflicted
+++ resolved
@@ -385,7 +385,7 @@
     results["units_of_measurement"] = [
         (await _get_or_create(session, UnitOfMeasurement, {"name": d["name"]}, abbreviation=d["abbreviation"]))[0] for d
         in uom_data]
-<<<<<<< HEAD
+
     tr_data = ["Annual", "Monthly", "Daily", "Snapshot"] # Already comprehensive
     results["temporal_resolutions"] = [(await _get_or_create(session, TemporalResolution, name=n))[0] for n in tr_data]
     dqf_data = ["RAW", "VALIDATED", "ESTIMATED", "Measured"] # Added "Measured"
@@ -404,7 +404,7 @@
         {"code": "RCE", "name_en": "Rice"},
         {"code": "MAZ", "name_en": "Maize"} # Added
     ]
-=======
+
     tr_data = ["Annual", "Monthly", "Daily", "Snapshot"]
     results["temporal_resolutions"] = [(await _get_or_create(session, TemporalResolution, name=n))[0] for n in tr_data]
     dqf_data = ["RAW", "VALIDATED", "ESTIMATED"]
@@ -415,7 +415,7 @@
     results["currencies"] = [(await _get_or_create(session, Currency, {"name": d["name"]}, code=d["code"]))[0] for d in
                              currency_data]
     crop_data = [{"code": "WHT", "name_en": "Wheat"}, {"code": "RCE", "name_en": "Rice"}]
->>>>>>> a2e64f5d
+
     results["crops"] = [(await _get_or_create(session, Crop, {"name_en": d["name_en"]}, code=d["code"]))[0] for d in
                         crop_data]
     it_data = ["Dam", "Canal", "Pumping Station"] # Already comprehensive
